import warnings
import numpy as np
import os
import pytest
from astropy.time import Time

from ..events import EventList
from ..lightcurve import Lightcurve

curdir = os.path.abspath(os.path.dirname(__file__))
datadir = os.path.join(curdir, 'data')

_H5PY_INSTALLED = True
_HAS_YAML = True
_HAS_TIMESERIES = _HAS_XARRAY = _HAS_PANDAS = True

try:
    import h5py
except ImportError:
    _H5PY_INSTALLED = False

try:
    import astropy.timeseries
    from astropy.timeseries import TimeSeries
except ImportError:
    _HAS_TIMESERIES = False

try:
    import xarray
    from xarray import Dataset
except ImportError:
    _HAS_XARRAY = False

try:
    import pandas
    from pandas import DataFrame
except ImportError:
    _HAS_PANDAS = False

try:
    import yaml
except ImportError:
    _HAS_YAML = False


class TestEvents(object):

    @classmethod
    def setup_class(self):
        self.time = [0.5, 1.5, 2.5, 3.5]
        self.counts = [3000, 2000, 2200, 3600]
        self.counts_flat = [3000, 3000, 3000, 3000]
        self.spectrum = [[1, 2, 3, 4, 5, 6],
                         [1000, 2040, 1000, 3000, 4020, 2070]]
        self.gti = np.asarray([[0, 4]])

    def test_warn_wrong_keywords(self):
        with pytest.warns(UserWarning) as record:
            _ = EventList(self.time, self.counts, gti=self.gti, bubu='settete')
        assert np.any(["Unrecognized keywords:" in r.message.args[0]
                       for r in record])

    def test_initiate_from_ndarray(self):
        times = np.sort(
            np.random.uniform(1e8, 1e8 + 1000, 101).astype(np.longdouble))
        ev = EventList(times, mjdref=54600)
        assert np.allclose(ev.time, times, atol=1e-15)
        assert np.allclose(ev.mjdref, 54600)

    def test_initiate_from_astropy_time(self):
        times = np.sort(
            np.random.uniform(1e8, 1e8 + 1000, 101).astype(np.longdouble))
        mjdref = 54600
        mjds = Time(mjdref + times / 86400, format='mjd')
        ev = EventList(mjds, mjdref=mjdref)
        assert np.allclose(ev.time, times, atol=1e-15)
        assert np.allclose(ev.mjdref, mjdref)

    def test_create_high_precision_object(self):
        times = np.sort(
            np.random.uniform(1e8, 1e8 + 1000, 101).astype(np.longdouble))
        ev = EventList(times, high_precision=True)
        assert np.allclose(ev.time, times, atol=1e-15)

    def test_inequal_length(self):
        """Check that exception is raised in case of
        disparity in length of 'time' and 'energy'
        """
        with pytest.raises(ValueError):
            EventList(time=[1, 2, 3], energy=[10, 12])

    def test_to_lc(self):
        """Create a light curve from event list."""
        ev = EventList(self.time, gti=self.gti)
        lc = ev.to_lc(1)
        assert np.allclose(lc.time, [0.5, 1.5, 2.5, 3.5])
        assert (lc.gti == self.gti).all()

    def test_from_lc(self):
        """Load event list from lightcurve"""
        lc = Lightcurve(time=[0.5, 1.5, 2.5], counts=[2, 1, 2])
        ev = EventList.from_lc(lc)

        assert (ev.time == np.array([0.5, 0.5, 1.5, 2.5, 2.5])).all()

    def test_simulate_times_warns_bin_time(self):
        """Simulate photon arrival times for an event list
        from light curve.
        """
        lc = Lightcurve(self.time, self.counts_flat, gti=self.gti)
        ev = EventList()
        with pytest.warns(DeprecationWarning) as record:
            ev.simulate_times(lc, bin_time=lc.dt)
        assert np.any(["Bin time will be ignored"
                       in r.message.args[0] for r in record])
        lc_sim = ev.to_lc(dt=lc.dt, tstart=lc.tstart, tseg=lc.tseg)
        assert np.all((lc - lc_sim).counts < 3 * np.sqrt(lc.counts))

    def test_simulate_times_with_spline(self):
        """Simulate photon arrival times, with use_spline option
        enabled.
        """
        lc = Lightcurve(self.time, self.counts_flat, gti=self.gti)
        ev = EventList()
        ev.simulate_times(lc, use_spline=True)
        lc_sim = ev.to_lc(dt=lc.dt, tstart=lc.tstart, tseg=lc.tseg)
        assert np.all((lc - lc_sim).counts < 3 * np.sqrt(lc.counts))

    def test_simulate_energies(self):
        """Assign photon energies to an event list.
        """
        ev = EventList(ncounts=100)
        ev.simulate_energies(self.spectrum)

    def test_simulate_energies_with_1d_spectrum(self):
        """Test that simulate_energies() method raises index
        error exception is spectrum is 1-d.
        """
        ev = EventList(ncounts=100)
        with pytest.raises(IndexError):
            ev.simulate_energies(self.spectrum[0])

    def test_simulate_energies_with_wrong_spectrum_type(self):
        """Test that simulate_energies() method raises type error
        exception when wrong sepctrum type is supplied.
        """
        ev = EventList(ncounts=100)
        with pytest.raises(TypeError):
            ev.simulate_energies(1)

    def test_simulate_energies_with_counts_not_set(self):
        ev = EventList()
        with warnings.catch_warnings(record=True):
            ev.simulate_energies(self.spectrum)

    def test_compare_energy(self):
        """Compare the simulated energy distribution to actual distribution.
        """
        fluxes = np.array(self.spectrum[1])
        ev = EventList(ncounts=1000)
        ev.simulate_energies(self.spectrum)
        energy = [int(p) for p in ev.energy]

        # Histogram energy to get shape approximation
        gen_energy = ((np.array(energy) - 1) / 1).astype(int)
        lc = np.bincount(energy)

        # Remove first entry as it contains occurences of '0' element
        lc = lc[1:len(lc)]

        # Calculate probabilities and compare
        lc_prob = (lc/float(sum(lc)))
        fluxes_prob = fluxes/float(sum(fluxes))

        assert np.all(np.abs(lc_prob - fluxes_prob) < 3 * np.sqrt(fluxes_prob))

    def test_join_without_times_simulated(self):
        """Test if exception is raised when join method is
        called before first simulating times.
        """
        ev = EventList()
        ev_other = EventList()

        assert ev.join(ev_other).time is None

    def test_join_empty_lists(self):
        """Test if an empty event list can be concatenated
        with a non-empty event list.
        """
        ev = EventList(time=[1, 2, 3])
        ev_other = EventList()
        with warnings.catch_warnings(record=True):
            ev_new = ev.join(ev_other)
        assert np.allclose(ev_new.time, [1, 2, 3])

        ev = EventList()
        ev_other = EventList(time=[1, 2, 3])
        with warnings.catch_warnings(record=True):
            ev_new = ev.join(ev_other)
        assert np.allclose(ev_new.time, [1, 2, 3])

        ev = EventList()
        ev_other = EventList()
        with warnings.catch_warnings(record=True):
            ev_new = ev.join(ev_other)
        assert ev_new.time == None
        assert ev_new.gti == None
        assert ev_new.pi == None
        assert ev_new.energy == None

        ev = EventList(time=[1, 2, 3])
        ev_other = EventList([])
        with warnings.catch_warnings(record=True):
            ev_new = ev.join(ev_other)
        assert np.allclose(ev_new.time, [1, 2, 3])
        ev = EventList([])
        ev_other = EventList(time=[1, 2, 3])
        with warnings.catch_warnings(record=True):
            ev_new = ev.join(ev_other)
        assert np.allclose(ev_new.time, [1, 2, 3])

    def test_join_different_dt(self):
        ev = EventList(time=[10, 20, 30], dt=1)
        ev_other = EventList(time=[40, 50, 60], dt=3)
        with pytest.warns(UserWarning):
            ev_new = ev.join(ev_other)

        assert ev_new.dt == 3

    def test_join_without_energy(self):
        ev = EventList(time=[1, 2, 3], energy=[3, 3, 3])
        ev_other = EventList(time=[4, 5])
        ev_new = ev.join(ev_other)

        assert np.allclose(ev_new.energy, [3, 3, 3, 0, 0])

    def test_join_without_pi(self):
        ev = EventList(time=[1, 2, 3], pi=[3, 3, 3])
        ev_other = EventList(time=[4, 5])
        ev_new = ev.join(ev_other)

        assert np.allclose(ev_new.pi, [3, 3, 3, 0, 0])

    def test_join_with_gti_none(self):
        ev = EventList(time=[1, 2, 3])
        ev_other = EventList(time=[4, 5], gti=[[3.5, 5.5]])
        with warnings.catch_warnings(record=True):
            ev_new = ev.join(ev_other)

        assert np.allclose(ev_new.gti, [[1, 3], [3.5, 5.5]])

        ev = EventList(time=[1, 2, 3], gti=[[0.5, 3.5]])
        ev_other = EventList(time=[4, 5])
        with warnings.catch_warnings(record=True):
            ev_new = ev.join(ev_other)

        assert np.allclose(ev_new.gti, [[0.5, 3.5], [4, 5]])

        ev = EventList(time=[1, 2, 3])
        ev_other = EventList(time=[4, 5])
        with warnings.catch_warnings(record=True):
            ev_new = ev.join(ev_other)

        assert ev_new.gti == None

    def test_non_overlapping_join(self):
        """Join two overlapping event lists.
        """
        ev = EventList(time=[1, 1, 2, 3, 4],
                       energy=[3, 4, 7, 4, 3], gti=[[1, 2], [3, 4]])
        ev_other = EventList(time=[5, 6, 6, 7, 10],
                             energy=[4, 3, 8, 1, 2], gti=[[6, 7]])
        with pytest.warns(UserWarning) as record:
            ev_new = ev.join(ev_other)

        assert np.any(["GTIs in these" in r.message.args[0]
                       for r in record])

        assert (ev_new.time ==
                np.array([1, 1, 2, 3, 4, 5, 6, 6, 7, 10])).all()
        assert (ev_new.energy ==
                np.array([3, 4, 7, 4, 3, 4, 3, 8, 1, 2])).all()
        assert (ev_new.gti ==
                np.array([[1, 2], [3, 4], [6, 7]])).all()

    def test_overlapping_join(self):
        """Join two non-overlapping event lists.
        """
        ev = EventList(time=[1, 1, 10, 6, 5],
                       energy=[10, 6, 3, 11, 2], gti=[[1, 3], [5, 6]])
        ev_other = EventList(time=[5, 7, 6, 6, 10],
                             energy=[2, 3, 8, 1, 2], gti=[[5, 7], [8, 10]])
        ev_new = ev.join(ev_other)

        assert (ev_new.time ==
                np.array([1, 1, 5, 5, 6, 6, 6, 7, 10, 10])).all()
        assert (ev_new.energy ==
                np.array([10, 6, 2, 2, 11, 8, 1, 3, 3, 2])).all()
        assert (ev_new.gti == np.array([[5, 6]])).all()

    def test_overlapping_join_change_mjdref(self):
        """Join two non-overlapping event lists.
        """
        ev = EventList(time=[1, 1, 10, 6, 5],
                       energy=[10, 6, 3, 11, 2], gti=[[1, 3], [5, 6]],
                       mjdref=57001)
        ev_other = EventList(time=np.asarray([5, 7, 6, 6, 10]) + 86400,
                             energy=[2, 3, 8, 1, 2],
                             gti=np.asarray([[5, 7], [8, 10]]) + 86400,
                             mjdref=57000)
        ev_new = ev.join(ev_other)

        assert np.allclose(ev_new.time,
                           np.array([1, 1, 5, 5, 6, 6, 6, 7, 10, 10]))
        assert (ev_new.energy ==
                np.array([10, 6, 2, 2, 11, 8, 1, 3, 3, 2])).all()
        assert np.allclose(ev_new.gti, np.array([[5, 6]]))

    @pytest.mark.skipif('not (_HAS_YAML and _HAS_TIMESERIES)')
    def test_io_with_ascii(self):
        ev = EventList(self.time)
        ev.write('ascii_ev.ecsv', format_='ascii')
        ev = ev.read('ascii_ev.ecsv', format_='ascii')
        print(ev.time, self.time)
        assert np.allclose(ev.time, self.time)
        os.remove('ascii_ev.ecsv')

    def test_io_with_pickle(self):
        ev = EventList(self.time, mjdref=54000)
        ev.write('ev.pickle', format_='pickle')
        ev = ev.read('ev.pickle', format_='pickle')
        assert np.allclose(ev.time, self.time)
        os.remove('ev.pickle')

    @pytest.mark.skipif("not _H5PY_INSTALLED")
    def test_io_with_hdf5(self):
        ev = EventList(time=self.time, mjdref=54000)
        ev.write('ev.hdf5', format_='hdf5')

        ev = ev.read('ev.hdf5', format_='hdf5')
        assert np.allclose(ev.time, self.time)
        os.remove('ev.hdf5')

    def test_io_with_fits(self):
        ev = EventList(time=self.time, mjdref=54000)
        ev.write('ev.fits', format_='fits')
        ev = ev.read('ev.fits', format_='fits')
        assert np.allclose(ev.time, self.time)
        os.remove('ev.fits')

    def test_fits_with_standard_file(self):
        """Test that fits works with a standard event list
        file.
        """
        fname = os.path.join(datadir, 'monol_testA.evt')
        ev = EventList()
        ev = ev.read(fname, format_='hea')
        assert np.isclose(ev.mjdref, 55197.00076601852)

    def test_fits_with_additional(self):
        """Test that fits works with a standard event list
        file.
        """
        fname = os.path.join(datadir, 'xmm_test.fits')
        ev = EventList()
        ev = ev.read(fname, format_='hea', additional_columns=['PRIOR'])
        assert hasattr(ev, 'prior')

    @pytest.mark.skipif('not _HAS_TIMESERIES')
    def test_timeseries_roundtrip(self):
        N = len(self.time)
        ev = EventList(time=self.time, gti=self.gti, energy=np.zeros(N),
                       pi=np.ones(N), mission="BUBU", instr="BABA",
                       mjdref=53467.)
        ts = ev.to_astropy_timeseries()
        new_ev = ev.from_astropy_timeseries(ts)
        for attr in ['time', 'energy', 'pi', 'gti']:
            assert np.allclose(getattr(ev, attr), getattr(new_ev, attr))
        for attr in ['mission', 'instr', 'mjdref']:
            assert getattr(ev, attr) == getattr(new_ev, attr)

    def test_table_roundtrip(self):
        N = len(self.time)
        ev = EventList(time=self.time, gti=self.gti, energy=np.zeros(N),
                       pi=np.ones(N), mission="BUBU", instr="BABA",
                       mjdref=53467.)
        ts = ev.to_astropy_table()
        new_ev = ev.from_astropy_table(ts)
        for attr in ['time', 'energy', 'pi', 'gti']:
            assert np.allclose(getattr(ev, attr), getattr(new_ev, attr))
        for attr in ['mission', 'instr', 'mjdref']:
<<<<<<< HEAD
=======
            assert getattr(ev, attr) == getattr(new_ev, attr)

    @pytest.mark.skipif('not _HAS_XARRAY')
    def test_xarray_roundtrip(self):
        N = len(self.time)
        ev = EventList(time=self.time, gti=self.gti, energy=np.zeros(N),
                       pi=np.ones(N), mission="BUBU", instr="BABA",
                       mjdref=53467.)
        ts = ev.to_xarray()
        new_ev = ev.from_xarray(ts)
        for attr in ['time', 'energy', 'pi', 'gti']:
            assert np.allclose(getattr(ev, attr), getattr(new_ev, attr))
        for attr in ['mission', 'instr', 'mjdref']:
            assert getattr(ev, attr) == getattr(new_ev, attr)

    @pytest.mark.skipif('not _HAS_PANDAS')
    def test_pandas_roundtrip(self):
        N = len(self.time)
        ev = EventList(time=self.time, gti=self.gti, energy=np.zeros(N),
                       pi=np.ones(N), mission="BUBU", instr="BABA",
                       mjdref=53467.)
        ts = ev.to_pandas()
        new_ev = ev.from_pandas(ts)
        for attr in ['time', 'energy', 'pi', 'gti']:
            assert np.allclose(getattr(ev, attr), getattr(new_ev, attr))
        for attr in ['mission', 'instr', 'mjdref']:
>>>>>>> f66fc161
            assert getattr(ev, attr) == getattr(new_ev, attr)<|MERGE_RESOLUTION|>--- conflicted
+++ resolved
@@ -389,8 +389,6 @@
         for attr in ['time', 'energy', 'pi', 'gti']:
             assert np.allclose(getattr(ev, attr), getattr(new_ev, attr))
         for attr in ['mission', 'instr', 'mjdref']:
-<<<<<<< HEAD
-=======
             assert getattr(ev, attr) == getattr(new_ev, attr)
 
     @pytest.mark.skipif('not _HAS_XARRAY')
@@ -417,5 +415,4 @@
         for attr in ['time', 'energy', 'pi', 'gti']:
             assert np.allclose(getattr(ev, attr), getattr(new_ev, attr))
         for attr in ['mission', 'instr', 'mjdref']:
->>>>>>> f66fc161
             assert getattr(ev, attr) == getattr(new_ev, attr)