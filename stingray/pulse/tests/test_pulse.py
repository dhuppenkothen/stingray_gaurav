from __future__ import division, print_function, absolute_import
<<<<<<< HEAD
from ..pulsar import *
from ..pulsar import HAS_PINT
from astropy.tests.helper import remote_data
import pytest
import os
=======
import numpy as np
from stingray.pulse.pulsar import fold_events, get_TOA
from stingray.pulse.pulsar import stat, z_n, pulse_phase, phase_exposure
from stingray.pulse.pulsar import fold_detection_level, z2_n_detection_level
from stingray.pulse.pulsar import fold_profile_probability, z2_n_probability
>>>>>>> 066c2571

def _template_fun(phase, ph0, amplitude, baseline=0):
    return baseline + amplitude * np.cos((phase - ph0) * 2 * np.pi)


class TestAll(object):
    """Unit tests for the stingray.pulsar module."""
    @classmethod
    def setup_class(cls):
        cls.curdir = os.path.abspath(os.path.dirname(__file__))
        cls.datadir = os.path.join(cls.curdir, 'data')

    @remote_data
    @pytest.mark.skipif('not HAS_PINT')
    def test_pint_installed_correctly(self):
        from pint.residuals import resids
        import pint.models.model_builder as mb
        import astropy.units as u
        parfile = os.path.join(self.datadir, 'example_pint.par')
        timfile = os.path.join(self.datadir, 'example_pint.tim')

        toas = toa.get_TOAs(timfile, ephem="DE405",
                            planets=False, include_bipm=False)
        model = mb.get_model(parfile)

        pint_resids_us = resids(toas, model, False).time_resids.to(u.s)

        # Due to the gps2utc clock correction. We are at 3e-8 seconds level.
        assert np.all(np.abs(pint_resids_us.value) < 3e-6)

    @remote_data
    @pytest.mark.skipif('not HAS_PINT')
    def test_orbit_from_parfile(self):
        parfile = os.path.join(self.datadir, 'example_pint.par')
        timfile = os.path.join(self.datadir, 'example_pint.tim')

        toas = toa.get_TOAs(timfile, ephem="DE405",
                            planets=False, include_bipm=False)
        mjds = np.array([m.value for m in toas.get_mjds(high_precision=True)])

        mjdstart, mjdstop = mjds[0] - 1, mjds[-1] + 1

        correction_sec, correction_mjd = \
            get_orbital_correction_from_ephemeris_file(mjdstart, mjdstop,
                                                       parfile, ntimes=1000)

        mjdref = 50000
        toa_sec = (mjds - mjdref) * 86400
        corr = correction_mjd(mjds)
        corr_s = correction_sec (toa_sec, mjdref)
        assert np.allclose(corr, corr_s / 86400 + mjdref)

    @pytest.mark.skipif('HAS_PINT')
    def test_orbit_from_parfile_raises(self):
        print("Doesn't have pint")
        with pytest.raises(ImportError):
            get_orbital_correction_from_ephemeris_file(0, 0,
                                                       parfile='ciaociao')

    def test_stat(self):
        """Test pulse phase calculation, frequency only."""
        prof = np.array([2, 2, 2, 2])
        np.testing.assert_array_almost_equal(stat(prof), 0)

    def test_zn(self):
        """Test pulse phase calculation, frequency only."""
        ph = np.array([0, 1])
        np.testing.assert_array_almost_equal(z_n(ph), 8)
        ph = np.array([])
        np.testing.assert_array_almost_equal(z_n(ph), 0)
        ph = np.array([0.2, 0.7])
        ph2 = np.array([0, 0.5])
        np.testing.assert_array_almost_equal(z_n(ph), z_n(ph2))

    def test_fold_detection_level(self):
        """Test pulse phase calculation, frequency only."""
        np.testing.assert_almost_equal(fold_detection_level(16, 0.01),
                                       30.577914166892498)
        np.testing.assert_almost_equal(fold_detection_level(16, 0.01, ntrial=2),
                                       fold_detection_level(16, 0.01 / 2))

    def test_zn_detection_level(self):
        np.testing.assert_almost_equal(z2_n_detection_level(2),
                                       13.276704135987625)
        np.testing.assert_almost_equal(z2_n_detection_level(4, 0.01, ntrial=2),
                                       z2_n_detection_level(4, 0.01/2))

    def test_fold_probability(self):
        detlev = fold_detection_level(16, 0.1, ntrial=3)
        np.testing.assert_almost_equal(fold_profile_probability(detlev, 16,
                                                                ntrial=3),
                                       0.1)

    def test_zn_probability(self):
        detlev = z2_n_detection_level(2, 0.1, ntrial=3)
        np.testing.assert_almost_equal(z2_n_probability(detlev, 2, ntrial=3),
                                       0.1)

    def test_pulse_phase1(self):
        """Test pulse phase calculation, frequency only."""
        times = np.arange(0, 4, 0.5)
        ph = pulse_phase(times, 1, ph0=0, to_1=False)
        np.testing.assert_array_almost_equal(ph, times)

    def test_pulse_phase2(self):
        """Test pulse phase calculation, fdot only."""
        times = np.arange(0, 4, 0.5)
        ph = pulse_phase(times, 0, 1, ph0=0, to_1=False)
        np.testing.assert_array_almost_equal(ph, 0.5 * times ** 2)

    def test_pulse_phase3(self):
        """Test pulse phase calculation, fddot only."""
        times = np.arange(0, 4, 0.5)
        ph = pulse_phase(times, 0, 0, 1, ph0=0, to_1=False)
        np.testing.assert_array_almost_equal(ph, 1/6 * times ** 3)

    def test_phase_exposure1(self):
        start_time = 0
        stop_time = 1
        period = 1
        nbin = 16
        expo = phase_exposure(start_time, stop_time, period, nbin)
        np.testing.assert_array_almost_equal(expo, np.ones(nbin))

    def test_phase_exposure2(self):
        start_time = 0
        stop_time = 0.5
        period = 1
        nbin = 16
        expo = phase_exposure(start_time, stop_time, period, nbin)
        expected = np.ones(nbin)
        expected[nbin//2:] = 0
        np.testing.assert_array_almost_equal(expo, expected)

    def test_phase_exposure3(self):
        start_time = 0
        stop_time = 1
        gtis = np.array([[0, 0.5]])
        period = 1
        nbin = 16
        expo = phase_exposure(start_time, stop_time, period, nbin, gtis=gtis)
        expected = np.ones(nbin)
        expected[nbin//2:] = 0
        np.testing.assert_array_almost_equal(expo, expected)

    def test_phase_exposure4(self):
        start_time = 0
        stop_time = 1
        gtis = np.array([[-0.2, 1.2]])
        period = 1
        nbin = 16
        expo = phase_exposure(start_time, stop_time, period, nbin, gtis=gtis)
        expected = np.ones(nbin)
        np.testing.assert_array_almost_equal(expo, expected)

    def test_pulse_profile1(self):
        nbin = 16
        times = np.arange(0, 1, 1/nbin)

        period = 1
        ph, p, pe = fold_events(times, 1, nbin=nbin)

        np.testing.assert_array_almost_equal(p, np.ones(nbin))
        np.testing.assert_array_almost_equal(ph, np.arange(nbin)/nbin +
                                             0.5/nbin)
        np.testing.assert_array_almost_equal(pe, np.ones(nbin))

    def test_pulse_profile2(self):
        nbin = 16
        dt = 1/nbin
        times = np.arange(0, 2, dt)
        gtis = np.array([[-0.5*dt, 2 + 0.5*dt]])

        period = 1
        ph, p, pe = fold_events(times, 1, nbin=nbin, expocorr=True, gtis=gtis)

        np.testing.assert_array_almost_equal(ph, np.arange(nbin)/nbin +
                                             0.5/nbin)
        np.testing.assert_array_almost_equal(p, 2 * np.ones(nbin))
        np.testing.assert_array_almost_equal(pe, 2**0.5 * np.ones(nbin))

    def test_pulse_profile3(self):
        nbin = 16
        dt = 1/nbin
        times = np.arange(0, 2 - dt, dt)
        gtis = np.array([[-0.5*dt, 2 - dt]])

        ph, p, pe = fold_events(times, 1, nbin=nbin, expocorr=True,
                                gtis=gtis)

        np.testing.assert_array_almost_equal(ph, np.arange(nbin)/nbin +
                                             0.5/nbin)
        np.testing.assert_array_almost_equal(p, 2 * np.ones(nbin))
        expected_err = 2**0.5 * np.ones(nbin)
        expected_err[-1] = 2  # Because of the change of exposure
        np.testing.assert_array_almost_equal(pe, expected_err)

    def test_zn_2(self):
        np.testing.assert_almost_equal(z_n(np.arange(1), n=1, norm=1), 2)
        np.testing.assert_almost_equal(z_n(np.arange(1), n=2, norm=1), 4)
        np.testing.assert_almost_equal(z_n(np.arange(2), n=2, norm=1), 8)
        np.testing.assert_almost_equal(z_n(np.arange(2)+0.5, n=2, norm=1), 8)

    def test_get_TOA1(self):
        np.random.seed(1234)
        period = 1.2
        tstart = 122
        start_phase = 0.2123
        phases = np.arange(0, 1, 1 / 32)
        template = _template_fun(phases, start_phase, 10, 20)
        prof = np.random.poisson(template)

        toa, toaerr = \
            get_TOA(prof, period, tstart,
                    template=_template_fun(phases, 0, 1, 0))

        real_toa = tstart + start_phase * period
        assert (real_toa >= toa - toaerr * 3) & (real_toa <= toa + toaerr * 3)

    def test_get_TOA2(self):
        np.random.seed(1234)
        period = 1.2
        tstart = 122
        start_phase = 0.2123
        phases = np.arange(0, 1, 1 / 32)
        template = _template_fun(phases, start_phase, 10, 20)
        prof = np.random.poisson(template)

        toa, toaerr = \
            get_TOA(prof, period, tstart,
                    template=_template_fun(phases, 0, 1, 0), nstep=200)

        real_toa = tstart + start_phase * period
        assert (real_toa >= toa - toaerr * 3) & (real_toa <= toa + toaerr * 3)<|MERGE_RESOLUTION|>--- conflicted
+++ resolved
@@ -1,17 +1,14 @@
 from __future__ import division, print_function, absolute_import
-<<<<<<< HEAD
-from ..pulsar import *
-from ..pulsar import HAS_PINT
-from astropy.tests.helper import remote_data
-import pytest
-import os
-=======
+
 import numpy as np
 from stingray.pulse.pulsar import fold_events, get_TOA
 from stingray.pulse.pulsar import stat, z_n, pulse_phase, phase_exposure
 from stingray.pulse.pulsar import fold_detection_level, z2_n_detection_level
 from stingray.pulse.pulsar import fold_profile_probability, z2_n_probability
->>>>>>> 066c2571
+from ..pulsar import HAS_PINT
+from astropy.tests.helper import remote_data
+import pytest
+import os
 
 def _template_fun(phase, ph0, amplitude, baseline=0):
     return baseline + amplitude * np.cos((phase - ph0) * 2 * np.pi)
