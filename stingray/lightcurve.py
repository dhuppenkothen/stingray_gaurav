"""
Definition of :class::class:`Lightcurve`.

:class::class:`Lightcurve` is used to create light curves out of photon counting data
or to save existing light curves in a class that's easy to use.
"""
import logging
import warnings

import numpy as np

import stingray.io as io
import stingray.utils as utils
from stingray.exceptions import StingrayError
<<<<<<< HEAD
from stingray.gti import (bin_intervals_from_gtis, check_gtis, create_gti_mask,
                          cross_two_gtis, gti_border_bins, join_gtis)
from stingray.utils import (assign_value_if_none, baseline_als,
                            poisson_symmetrical_errors, simon)
=======
from stingray.utils import simon, assign_value_if_none, baseline_als
from stingray.utils import poisson_symmetrical_errors
from stingray.gti import cross_two_gtis, join_gtis, gti_border_bins
from stingray.gti import check_gtis, create_gti_mask, bin_intervals_from_gtis
>>>>>>> 86221203

__all__ = ["Lightcurve"]

valid_statistics = ["poisson", "gauss", None]


class Lightcurve(object):
    """
    Make a light curve object from an array of time stamps and an
    array of counts.

    Parameters
    ----------
    time: iterable
        A list or array of time stamps for a light curve

    counts: iterable, optional, default ``None``
        A list or array of the counts in each bin corresponding to the
        bins defined in `time` (note: use ``input_counts=False`` to
        input the count range, i.e. counts/second, otherwise use
        counts/bin).

    err: iterable, optional, default ``None``
        A list or array of the uncertainties in each bin corresponding to
        the bins defined in ``time`` (note: use ``input_counts=False`` to
        input the count rage, i.e. counts/second, otherwise use
        counts/bin). If ``None``, we assume the data is poisson distributed
        and calculate the error from the average of the lower and upper
        1-sigma confidence intervals for the Poissonian distribution with
        mean equal to ``counts``.

    input_counts: bool, optional, default True
        If True, the code assumes that the input data in ``counts``
        is in units of counts/bin. If False, it assumes the data
        in ``counts`` is in counts/second.

    gti: 2-d float array, default ``None``
        ``[[gti0_0, gti0_1], [gti1_0, gti1_1], ...]``
        Good Time Intervals. They are *not* applied to the data by default.
        They will be used by other methods to have an indication of the
        "safe" time intervals to use during analysis.

    err_dist: str, optional, default ``None``
        Statistical distribution used to calculate the
        uncertainties and other statistical values appropriately.
        Default makes no assumptions and keep errors equal to zero.

    mjdref: float
        MJD reference (useful in most high-energy mission data)

    skip_checks: bool
        If True, the user specifies that data are already sorted and contain no
        infinite or nan points. Use at your own risk

    low_memory: bool
        If True, all the lazily evaluated attribute (e.g., countrate and
        countrate_err if input_counts is True) will _not_ be stored in memory,
        but calculated every time they are requested.

    Attributes
    ----------
    time: numpy.ndarray
        The array of midpoints of time bins.

    bin_lo: numpy.ndarray
        The array of lower time stamp of time bins.

    bin_hi: numpy.ndarray
        The array of higher time stamp of time bins.

    counts: numpy.ndarray
        The counts per bin corresponding to the bins in ``time``.

    counts_err: numpy.ndarray
        The uncertainties corresponding to ``counts``

    countrate: numpy.ndarray
        The counts per second in each of the bins defined in ``time``.

    countrate_err: numpy.ndarray
        The uncertainties corresponding to ``countrate``

    meanrate: float
        The mean count rate of the light curve.

    meancounts: float
        The mean counts of the light curve.

    n: int
        The number of data points in the light curve.

    dt: float
        The time resolution of the light curve.

    mjdref: float
        MJD reference date (``tstart`` / 86400 gives the date in MJD at the
        start of the observation)

    tseg: float
        The total duration of the light curve.

    tstart: float
        The start time of the light curve.

    gti: 2-d float array
        ``[[gti0_0, gti0_1], [gti1_0, gti1_1], ...]``
        Good Time Intervals. They indicate the "safe" time intervals
        to be used during the analysis of the light curve.

    err_dist: string
        Statistic of the Lightcurve, it is used to calculate the
        uncertainties and other statistical values appropriately.
        It propagates to Spectrum classes.

    """
    def __init__(self, time, counts, err=None, input_counts=True,
                 gti=None, err_dist='poisson', mjdref=0, dt=None,
                 skip_checks=False, low_memory=False):

        time = np.asarray(time)
        counts = np.asarray(counts)
        if err is not None:
            err = np.asarray(err)

        if not skip_checks:
            time, counts, err = self.initial_optional_checks(time, counts, err)

        if time.size != counts.size:
            raise StingrayError("time and counts array are not "
                                "of the same length!")

        if time.size <= 1:
            raise StingrayError("A single or no data points can not create "
                                "a lightcurve!")

        if err_dist.lower() not in valid_statistics:
            # err_dist set can be increased with other statistics
            raise StingrayError("Statistic not recognized."
                                "Please select one of these: ",
                                "{}".format(valid_statistics))
        elif not err_dist.lower() == 'poisson':
            simon("Stingray only uses poisson err_dist at the moment. "
                  "All analysis in the light curve will assume Poisson "
                  "errors. "
                  "Sorry for the inconvenience.")

        if err is not None:
            err = np.asarray(err)
            if not skip_checks and not np.all(np.isfinite(err)):
                raise ValueError("There are inf or NaN values in "
                                 "your err array")

        self.mjdref = mjdref
        self._time = time

        if dt is None:
            logging.warning("Computing the bin time ``dt``. This can take "
                            "time. If you know the bin time, please specify it"
                            " at light curve creation")
            dt = np.median(np.diff(self._time))

        self.dt = dt
        self.err_dist = err_dist

        self.tstart = self._time[0] - 0.5 * self.dt
        self.tseg = self._time[-1] - self._time[0] + self.dt

        self._gti = None
        if gti is not None:
            self._gti = np.asarray(gti)

        self._mask = None
        self._counts = None
        self._counts_err = None
        self._countrate = None
        self._countrate_err = None
        self._meanrate = None
        self._meancounts = None
        self._bin_lo = None
        self._bin_hi = None
        self._n = None

        self.input_counts = input_counts
        self.low_memory = low_memory
        if input_counts:
            self._counts = np.asarray(counts)
            self._counts_err = err
        else:
            self._countrate = np.asarray(counts)
            self._countrate_err = err

        if not skip_checks:
            self.check_lightcurve()

    @property
    def time(self):
        return self._time

    @time.setter
    def time(self, value):
        value = np.asarray(value)
        if not value.shape == self.time.shape:
            raise ValueError('Can only assign new times of the same shape as '
                             'the original array')
        self._time = value
        self._bin_lo = None
        self._bin_hi = None

    @property
    def gti(self):
        if self._gti is None:
            self._gti = \
                np.asarray([[self.tstart, self.tstart + self.tseg]])
        return self._gti

    @gti.setter
    def gti(self, value):
        value = np.asarray(value)
        self._gti = value
        self._mask = None

    @property
    def mask(self):
        if self._mask is None:
            self._mask = create_gti_mask(self.time, self.gti, dt=self.dt)
        return self._mask

    @property
    def n(self):
        if self._n is None:
            self._n = self.counts.shape[0]
        return self._n

    @property
    def meanrate(self):
        if self._meanrate is None:
            self._meanrate = np.mean(self.countrate[self.mask])
        return self._meanrate

    @property
    def meancounts(self):
        if self._meancounts is None:
            self._meancounts = np.mean(self.counts[self.mask])
        return self._meancounts

    @property
    def counts(self):
        counts = self._counts
        if self._counts is None:
            counts = self._countrate * self.dt
            # If not in low-memory regime, cache the values
            if not self.low_memory or self.input_counts:
                self._counts = counts

        return counts

    @counts.setter
    def counts(self, value):
        value = np.asarray(value)
        if not value.shape == self.counts.shape:
            raise ValueError('Can only assign new counts array of the same '
                             'shape as the original array')
        self._counts = value
        self._countrate = None
        self._meancounts = None
        self._meancountrate = None
        self.input_counts = True

    @property
    def counts_err(self):
        counts_err = self._counts_err
        if counts_err is None and self._countrate_err is not None:
            counts_err = self._countrate_err * self.dt
        elif counts_err is None:
            if self.err_dist.lower() == 'poisson':
                counts_err = poisson_symmetrical_errors(self.counts)
            else:
                counts_err = np.zeros_like(self.counts)

        # If not in low-memory regime, cache the values ONLY if they have
        # been changed!
        if self._counts_err is not counts_err:
            if not self.low_memory or self.input_counts:
                self._counts_err = counts_err

        return counts_err

    @counts_err.setter
    def counts_err(self, value):
        value = np.asarray(value)
        if not value.shape == self.counts.shape:
            raise ValueError('Can only assign new error array of the same '
                             'shape as the original array')
        self._counts_err = value
        self._countrate_err = None

    @property
    def countrate(self):
        countrate = self._countrate
        if countrate is None:
            countrate = self._counts / self.dt
            # If not in low-memory regime, cache the values
            if not self.low_memory or not self.input_counts:
                self._countrate = countrate

        return countrate

    @countrate.setter
    def countrate(self, value):
        value = np.asarray(value)
        if not value.shape == self.countrate.shape:
            raise ValueError('Can only assign new countrate array of the same '
                             'shape as the original array')
        self._countrate = value
        self._counts = None
        self._meancounts = None
        self._meancountrate = None
        self.input_counts = False

    @property
    def countrate_err(self):
        countrate_err = self._countrate_err
        if countrate_err is None and self._counts_err is not None:
            countrate_err = self._counts_err / self.dt
        elif countrate_err is None:
            countrate_err = 0

        # If not in low-memory regime, cache the values ONLY if they have
        # been changed!
        if countrate_err is not self._countrate_err:
            if not self.low_memory or not self.input_counts:
                self._countrate_err = countrate_err

        return countrate_err

    @countrate_err.setter
    def countrate_err(self, value):
        value = np.asarray(value)
        if not value.shape == self.countrate.shape:
            raise ValueError('Can only assign new error array of the same '
                             'shape as the original array')
        self._countrate_err = value
        self._counts_err = None

    @property
    def bin_lo(self):
        if self._bin_lo is None:
            self._bin_lo = self.time - 0.5 * self.dt
        return self._bin_lo

    @property
    def bin_hi(self):
        if self._bin_hi is None:
            self._bin_hi = self.time + 0.5 * self.dt
        return self._bin_hi

    def initial_optional_checks(self, time, counts, err):
        logging.warning("Checking if light curve is well behaved. This "
                        "can take time, so if you are sure it is already "
                        "sorted, specify skip_checks=True at light curve "
                        "creation.")

        if not np.all(np.isfinite(time)):
            raise ValueError("There are inf or NaN values in "
                             "your time array!")

        if not np.all(np.isfinite(counts)):
            raise ValueError("There are inf or NaN values in "
                             "your counts array!")

        logging.warning("Checking if light curve is sorted.")
        dt_array = np.diff(time)
        unsorted = np.any(dt_array < 0)

        if unsorted:
            logging.warning("The light curve is unsorted. Now, sorting...")
            order = np.argsort(time)
            time = time[order]
            counts = counts[order]
            if err is not None:
                err = err[order]
        return time, counts, err

    def check_lightcurve(self):
        """Make various checks on the lightcurve.

        It can be slow, use it if you are not sure about your
        input data.
        """
        # Issue a warning if the input time iterable isn't regularly spaced,
        # i.e. the bin sizes aren't equal throughout.

        check_gtis(self.gti)

        dt_array = []
        for g in self.gti:
            mask = create_gti_mask(self.time, [g], dt=self.dt)
            t = self.time[mask]
            dt_array.extend(np.diff(t))
        dt_array = np.asarray(dt_array)

        if not (np.allclose(dt_array, np.repeat(self.dt, dt_array.shape[0]))):
            simon("Bin sizes in input time array aren't equal throughout! "
                  "This could cause problems with Fourier transforms. "
                  "Please make the input time evenly sampled.")

    def change_mjdref(self, new_mjdref):
        """Change the MJD reference time (MJDREF) of the light curve.

        Times will be now referred to this new MJDREF

        Parameters
        ----------
        new_mjdref : float
            New MJDREF

        Returns
        -------
        new_lc : lightcurve.Lightcurve object
            The new LC shifted by MJDREF
        """
        time_shift = -(new_mjdref - self.mjdref) * 86400

        new_lc = self.shift(time_shift)
        new_lc.mjdref = new_mjdref
        return new_lc

    def shift(self, time_shift):
        """
        Shift the light curve and the GTIs in time.

        Parameters
        ----------
        time_shift: float
            The time interval by which the light curve will be shifted (in
            the same units as the time array in :class:`Lightcurve`

        Returns
        -------
        new_lc : lightcurve.Lightcurve object
            The new LC shifted by ``time_shift``

        """
        new_lc = Lightcurve(self.time + time_shift, self.counts,
                            err=self.counts_err,
                            gti=self.gti + time_shift, mjdref=self.mjdref,
                            dt=self.dt, err_dist=self.err_dist,
                            skip_checks=True)

        return new_lc

    def _operation_with_other_lc(self, other, operation):
        """
        Helper method to codify an operation of one light curve with another (e.g. add, subtract, ...).
        Takes into account the GTIs correctly, and returns a new :class:`Lightcurve` object.

        Parameters
        ----------
        other : :class:`Lightcurve` object
            A second light curve object

        operation : function
            An operation between the :class:`Lightcurve` object calling this method, and ``other``,
            operating on the ``counts`` attribute in each :class:`Lightcurve` object

        Returns
        -------
        lc_new : Lightcurve object
            The new light curve calculated in ``operation``
        """
        if self.mjdref != other.mjdref:
            warnings.warn("MJDref is different in the two light curves")
            other = other.change_mjdref(self.mjdref)

        common_gti = cross_two_gtis(self.gti, other.gti)
        mask_self = create_gti_mask(self.time, common_gti, dt=self.dt)
        mask_other = create_gti_mask(other.time, common_gti, dt=other.dt)

        # ValueError is raised by Numpy while asserting np.equal over arrays
        # with different dimensions.
        try:
            diff = np.abs((self.time[mask_self] - other.time[mask_other]))
            assert np.all(diff < self.dt / 100)
        except (ValueError, AssertionError):
            raise ValueError("GTI-filtered time arrays of both light curves "
                             "must be of same dimension and equal.")

        new_time = self.time[mask_self]
        new_counts = operation(self.counts[mask_self],
                               other.counts[mask_other])

        if self.err_dist.lower() != other.err_dist.lower():
            simon("Lightcurves have different statistics!"
                  "We are setting the errors to zero to avoid complications.")
            new_counts_err = np.zeros_like(new_counts)
        elif self.err_dist.lower() in valid_statistics:
            new_counts_err = \
                np.sqrt(np.add(self.counts_err[mask_self]**2,
                               other.counts_err[mask_other]**2))
        # More conditions can be implemented for other statistics
        else:
            raise StingrayError("Statistics not recognized."
                                " Please use one of these: "
                                "{}".format(valid_statistics))

        lc_new = Lightcurve(new_time, new_counts,
                            err=new_counts_err, gti=common_gti,
                            mjdref=self.mjdref, skip_checks=True,
                            dt=self.dt)

        return lc_new

    def __add__(self, other):
        """
        Add the counts of two light curves element by element, assuming the light curves
        have the same time array.

        This magic method adds two :class:`Lightcurve` objects having the same time
        array such that the corresponding counts arrays get summed up.

        GTIs are crossed, so that only common intervals are saved.

        Examples
        --------
        >>> time = [5, 10, 15]
        >>> count1 = [300, 100, 400]
        >>> count2 = [600, 1200, 800]
        >>> gti1 = [[0, 20]]
        >>> gti2 = [[0, 25]]
        >>> lc1 = Lightcurve(time, count1, gti=gti1, dt=5)
        >>> lc2 = Lightcurve(time, count2, gti=gti2, dt=5)
        >>> lc = lc1 + lc2
        >>> lc.counts
        array([ 900, 1300, 1200])
        """

        return self._operation_with_other_lc(other, np.add)

    def __sub__(self, other):
        """
        Subtract the counts/flux of one light curve from the counts/flux of another
        light curve element by element, assuming the ``time`` arrays of the light curves
        match exactly.

        This magic method takes two :class:`Lightcurve` objects having the same
        ``time`` array and subtracts the ``counts`` of one :class:`Lightcurve` with
        that of another, while also updating ``countrate``, ``counts_err`` and ``countrate_err``
        correctly.

        GTIs are crossed, so that only common intervals are saved.

        Examples
        --------
        >>> time = [10, 20, 30]
        >>> count1 = [600, 1200, 800]
        >>> count2 = [300, 100, 400]
        >>> gti1 = [[0, 35]]
        >>> gti2 = [[0, 40]]
        >>> lc1 = Lightcurve(time, count1, gti=gti1, dt=5)
        >>> lc2 = Lightcurve(time, count2, gti=gti2, dt=5)
        >>> lc = lc1 - lc2
        >>> lc.counts
        array([ 300, 1100,  400])
        """

        return self._operation_with_other_lc(other, np.subtract)

    def __neg__(self):
        """
        Implement the behavior of negation of the light curve objects.

        The negation operator ``-`` is supposed to invert the sign of the count
        values of a light curve object.

        Examples
        --------
        >>> time = [1, 2, 3]
        >>> count1 = [100, 200, 300]
        >>> count2 = [200, 300, 400]
        >>> lc1 = Lightcurve(time, count1)
        >>> lc2 = Lightcurve(time, count2)
        >>> lc_new = -lc1 + lc2
        >>> lc_new.counts
        array([100, 100, 100])
        """
        lc_new = Lightcurve(self.time, -1 * self.counts,
                            err=self.counts_err, gti=self.gti,
                            mjdref=self.mjdref, skip_checks=True,
                            dt=self.dt)

        return lc_new

    def __len__(self):
        """
        Return the number of time bins of a light curve.

        This method implements overrides the ``len`` function for a :class:`Lightcurve`
        object and returns the length of the ``time`` array (which should be equal to the
        length of the ``counts`` and ``countrate`` arrays).

        Examples
        --------
        >>> time = [1, 2, 3]
        >>> count = [100, 200, 300]
        >>> lc = Lightcurve(time, count, dt=1)
        >>> len(lc)
        3
        """
        return self.n

    def __getitem__(self, index):
        """
        Return the corresponding count value at the index or a new :class:`Lightcurve`
        object upon slicing.

        This method adds functionality to retrieve the count value at
        a particular index. This also can be used for slicing and generating
        a new :class:`Lightcurve` object. GTIs are recalculated based on the new light
        curve segment

        If the slice object is of kind ``start:stop:step``, GTIs are also sliced,
        and rewritten as ``zip(time - self.dt /2, time + self.dt / 2)``

        Parameters
        ----------
        index : int or slice instance
            Index value of the time array or a slice object.

        Examples
        --------
        >>> time = [1, 2, 3, 4, 5, 6, 7, 8, 9]
        >>> count = [11, 22, 33, 44, 55, 66, 77, 88, 99]
        >>> lc = Lightcurve(time, count, dt=1)
        >>> lc[2]
        33
        >>> lc[:2].counts
        array([11, 22])
        """
        if isinstance(index, (int, np.integer)):
            return self.counts[index]
        elif isinstance(index, slice):
            start = assign_value_if_none(index.start, 0)
            stop = assign_value_if_none(index.stop, len(self.counts))
            step = assign_value_if_none(index.step, 1)

            new_counts = self.counts[start:stop:step]
            new_time = self.time[start:stop:step]

            new_gti = [[self.time[start] - 0.5 * self.dt,
                        self.time[stop - 1] + 0.5 * self.dt]]
            new_gti = np.asarray(new_gti)
            if step > 1:
                new_gt1 = np.array(list(zip(new_time - self.dt / 2,
                                            new_time + self.dt / 2)))
                new_gti = cross_two_gtis(new_gti, new_gt1)
            new_gti = cross_two_gtis(self.gti, new_gti)

            return Lightcurve(new_time, new_counts, mjdref=self.mjdref,
                              gti=new_gti, dt=self.dt, skip_checks=True)
        else:
            raise IndexError("The index must be either an integer or a slice "
                             "object !")

    def __eq__(self, other_lc):
        """
        Compares two :class:`Lightcurve` objects.

        Light curves are equal only if their counts as well as times at which those counts occur equal.

        Examples
        --------
        >>> time = [1, 2, 3]
        >>> count1 = [100, 200, 300]
        >>> count2 = [100, 200, 300]
        >>> lc1 = Lightcurve(time, count1, dt=1)
        >>> lc2 = Lightcurve(time, count2, dt=1)
        >>> lc1 == lc2
        True
        """
        if not isinstance(other_lc, Lightcurve):
            raise ValueError('Lightcurve can only be compared with a Lightcurve Object')
        if (np.allclose(self.time, other_lc.time) and
                np.allclose(self.counts, other_lc.counts)):
            return True
        return False

    def baseline(self, lam, p, niter=10, offset_correction=False):
        """Calculate the baseline of the light curve, accounting for GTIs.

        Parameters
        ----------
        lam : float
            "smoothness" parameter. Larger values make the baseline stiffer
            Typically ``1e2 < lam < 1e9``
        p : float
            "asymmetry" parameter. Smaller values make the baseline more
            "horizontal". Typically ``0.001 < p < 0.1``, but not necessary.

        Other parameters
        ----------------
        offset_correction : bool, default False
            by default, this method does not align to the running mean of the
            light curve, but it goes below the light curve. Setting align to
            True, an additional step is done to shift the baseline so that it
            is shifted to the middle of the light curve noise distribution.


        Returns
        -------
        baseline : numpy.ndarray
            An array with the baseline of the light curve
        """
        baseline = np.zeros_like(self.time)
        for g in self.gti:
            good = create_gti_mask(self.time, [g], dt=self.dt)
            _, baseline[good] = \
                baseline_als(self.time[good], self.counts[good], lam, p,
                             niter, offset_correction=offset_correction,
                             return_baseline=True)

        return baseline

    @staticmethod
    def make_lightcurve(toa, dt, tseg=None, tstart=None, gti=None, mjdref=0,
                        use_hist=False):

        """
        Make a light curve out of photon arrival times, with a given time resolution ``dt``.
        Note that ``dt`` should be larger than the native time resolution of the instrument
        that has taken the data.

        Parameters
        ----------
        toa: iterable
            list of photon arrival times

        dt: float
            time resolution of the light curve (the bin width)

        tseg: float, optional, default ``None``
            The total duration of the light curve.
            If this is ``None``, then the total duration of the light curve will
            be the interval between the arrival between the first and the last
            photon in ``toa``.

                **Note**: If ``tseg`` is not divisible by ``dt`` (i.e. if ``tseg``/``dt`` is
                not an integer number), then the last fractional bin will be
                dropped!

        tstart: float, optional, default ``None``
            The start time of the light curve.
            If this is ``None``, the arrival time of the first photon will be used
            as the start time of the light curve.

        gti: 2-d float array
            ``[[gti0_0, gti0_1], [gti1_0, gti1_1], ...]``
            Good Time Intervals

        use_hist : bool
            Use ``np.histogram`` instead of ``np.bincounts``. Might be advantageous
            for very short datasets.

        Returns
        -------
        lc: :class:`Lightcurve` object
            A :class:`Lightcurve` object with the binned light curve
        """

        toa = np.sort(np.asarray(toa))
        # tstart is an optional parameter to set a starting time for
        # the light curve in case this does not coincide with the first photon
        if tstart is None:
            # if tstart is not set, assume light curve starts with first photon
            tstart = toa[0]

        # compute the number of bins in the light curve
        # for cases where tseg/dt is not integer.
        # TODO: check that this is always consistent and that we
        # are not throwing away good events.

        if tseg is None:
            tseg = toa[-1] - tstart

        logging.info("make_lightcurve: tseg: " + str(tseg))

        timebin = np.int64(tseg / dt)
        logging.info("make_lightcurve: timebin:  " + str(timebin))

        tend = tstart + timebin * dt
        good = (tstart <= toa) & (toa < tend)
        if not use_hist:
            binned_toas = ((toa[good] - tstart) // dt).astype(np.int64)
            counts = \
                np.bincount(binned_toas, minlength=timebin)
            time = tstart + np.arange(0.5, 0.5 + len(counts)) * dt
        else:
            histbins = np.arange(tstart, tend + dt, dt)
            counts, histbins = np.histogram(toa[good], bins=histbins)
            time = histbins[:-1] + 0.5 * dt

        return Lightcurve(time, counts, gti=gti, mjdref=mjdref, dt=dt,
                          skip_checks=True, err_dist='poisson')

    def rebin(self, dt_new=None, f=None, method='sum'):
        """
        Rebin the light curve to a new time resolution. While the new
        resolution need not be an integer multiple of the previous time
        resolution, be aware that if it is not, the last bin will be cut
        off by the fraction left over by the integer division.

        Parameters
        ----------
        dt_new: float
            The new time resolution of the light curve. Must be larger than
            the time resolution of the old light curve!

        method: {``sum`` | ``mean`` | ``average``}, optional, default ``sum``
            This keyword argument sets whether the counts in the new bins
            should be summed or averaged.

        Other Parameters
        ----------------
        f: float
            the rebin factor. If specified, it substitutes ``dt_new`` with
            ``f*self.dt``

        Returns
        -------
        lc_new: :class:`Lightcurve` object
            The :class:`Lightcurve` object with the new, binned light curve.
        """

        if f is None and dt_new is None:
            raise ValueError('You need to specify at least one between f and '
                             'dt_new')
        elif f is not None:
            dt_new = f * self.dt

        if dt_new < self.dt:
            raise ValueError("New time resolution must be larger than "
                             "old time resolution!")

        bin_time, bin_counts, bin_err = [], [], []
        gti_new = []
        for g in self.gti:
            if g[1] - g[0] < dt_new:
                continue
            else:
                # find start and end of GTI segment in data
                start_ind = self.time.searchsorted(g[0])
                end_ind = self.time.searchsorted(g[1])

                t_temp = self.time[start_ind:end_ind]
                c_temp = self.counts[start_ind:end_ind]
                e_temp = self.counts_err[start_ind:end_ind]

                bin_t, bin_c, bin_e, _ = \
                    utils.rebin_data(t_temp, c_temp, dt_new,
                                     yerr=e_temp, method=method)

                bin_time.extend(bin_t)
                bin_counts.extend(bin_c)
                bin_err.extend(bin_e)
                gti_new.append(g)

        if len(gti_new) == 0:
            raise ValueError("No valid GTIs after rebin.")

        lc_new = Lightcurve(bin_time, bin_counts, err=bin_err,
                            mjdref=self.mjdref, dt=dt_new, gti=gti_new,
                            skip_checks=True)
        return lc_new

    def join(self, other, skip_checks=False):
        """
        Join two lightcurves into a single object.

        The new :class:`Lightcurve` object will contain time stamps from both the
        objects. The ``counts`` and ``countrate`` attributes in the resulting object
        will contain the union of the non-overlapping parts of the two individual objects,
        or the average in case of overlapping ``time`` arrays of both :class:`Lightcurve` objects.

        Good Time Intervals are also joined.

        Note : Ideally, the ``time`` array of both lightcurves should not overlap.

        Parameters
        ----------
        other : :class:`Lightcurve` object
            The other :class:`Lightcurve` object which is supposed to be joined with.
        skip_checks: bool
            If True, the user specifies that data are already sorted and
            contain no infinite or nan points. Use at your own risk.

        Returns
        -------
        lc_new : :class:`Lightcurve` object
            The resulting :class:`Lightcurve` object.

        Examples
        --------
        >>> time1 = [5, 10, 15]
        >>> count1 = [300, 100, 400]
        >>> time2 = [20, 25, 30]
        >>> count2 = [600, 1200, 800]
        >>> lc1 = Lightcurve(time1, count1, dt=5)
        >>> lc2 = Lightcurve(time2, count2, dt=5)
        >>> lc = lc1.join(lc2)
        >>> lc.time
        array([ 5, 10, 15, 20, 25, 30])
        >>> lc.counts
        array([ 300,  100,  400,  600, 1200,  800])
        """
        if self.mjdref != other.mjdref:
            warnings.warn("MJDref is different in the two light curves")
            other = other.change_mjdref(self.mjdref)

        if self.dt != other.dt:
            utils.simon("The two light curves have different bin widths.")

        if(self.tstart < other.tstart):
            first_lc = self
            second_lc = other
        else:
            first_lc = other
            second_lc = self

        if len(np.intersect1d(self.time, other.time) > 0):

            utils.simon("The two light curves have overlapping time ranges. "
                        "In the common time range, the resulting count will "
                        "be the average of the counts in the two light "
                        "curves. If you wish to sum, use `lc_sum = lc1 + "
                        "lc2`.")
            valid_err = False

            if self.err_dist.lower() != other.err_dist.lower():
                simon("Lightcurves have different statistics!"
                      "We are setting the errors to zero.")

            elif self.err_dist.lower() in valid_statistics:
                valid_err = True
            # More conditions can be implemented for other statistics
            else:
                raise StingrayError("Statistics not recognized."
                                    " Please use one of these: "
                                    "{}".format(valid_statistics))

            from collections import Counter
            counts = Counter()
            counts_err = Counter()

            for i, time in enumerate(first_lc.time):
                counts[time] = first_lc.counts[i]
                counts_err[time] = first_lc.counts_err[i]

            for i, time in enumerate(second_lc.time):

                if counts.get(time) is not None:  # Common time
                    counts[time] = (counts[time] + second_lc.counts[i]) / 2
                    counts_err[time] = \
                        np.sqrt(((counts_err[time] ** 2) +
                                 (second_lc.counts_err[i] ** 2)) / 2)

                else:
                    counts[time] = second_lc.counts[i]
                    counts_err[time] = second_lc.counts_err[i]

            new_time = list(counts.keys())
            new_counts = list(counts.values())
            if(valid_err):
                new_counts_err = list(counts_err.values())
            else:
                new_counts_err = np.zeros_like(new_counts)

            del[counts, counts_err]

        else:

            new_time = np.concatenate([first_lc.time, second_lc.time])
            new_counts = np.concatenate([first_lc.counts, second_lc.counts])
            new_counts_err = \
                np.concatenate([first_lc.counts_err, second_lc.counts_err])

        new_time = np.asarray(new_time)
        new_counts = np.asarray(new_counts)
        new_counts_err = np.asarray(new_counts_err)
        gti = join_gtis(self.gti, other.gti)

        lc_new = Lightcurve(new_time, new_counts, err=new_counts_err, gti=gti,
                            mjdref=self.mjdref, dt=self.dt, skip_checks=skip_checks)

        return lc_new

    def truncate(self, start=0, stop=None, method="index"):
        """
        Truncate a :class:`Lightcurve` object.

        This method takes a ``start`` and a ``stop`` point (either as indices,
        or as times in the same unit as those in the ``time`` attribute, and truncates
        all bins before ``start`` and after ``stop``, then returns a new :class:`Lightcurve`
        object with the truncated light curve.

        Parameters
        ----------
        start : int, default 0
            Index (or time stamp) of the starting point of the truncation. If no value is set
            for the start point, then all points from the first element in the ``time`` array
            are taken into account.

        stop : int, default ``None``
            Index (or time stamp) of the ending point (exclusive) of the truncation. If no
            value of stop is set, then points including the last point in
            the counts array are taken in count.

        method : {``index`` | ``time``}, optional, default ``index``
            Type of the start and stop values. If set to ``index`` then
            the values are treated as indices of the counts array, or
            if set to ``time``, the values are treated as actual time values.

        Returns
        -------
        lc_new: :class:`Lightcurve` object
            The :class:`Lightcurve` object with truncated time and counts
            arrays.

        Examples
        --------
        >>> time = [1, 2, 3, 4, 5, 6, 7, 8, 9]
        >>> count = [10, 20, 30, 40, 50, 60, 70, 80, 90]
        >>> lc = Lightcurve(time, count, dt=1)
        >>> lc_new = lc.truncate(start=2, stop=8)
        >>> lc_new.counts
        array([30, 40, 50, 60, 70, 80])
        >>> lc_new.time
        array([3, 4, 5, 6, 7, 8])
        >>> # Truncation can also be done by time values
        >>> lc_new = lc.truncate(start=6, method='time')
        >>> lc_new.time
        array([6, 7, 8, 9])
        >>> lc_new.counts
        array([60, 70, 80, 90])

        """

        if not isinstance(method, str):
            raise TypeError("method key word argument is not "
                            "a string !")

        if method.lower() not in ['index', 'time']:
            raise ValueError("Unknown method type " + method + ".")

        if method.lower() == 'index':
            return self._truncate_by_index(start, stop)
        else:
            return self._truncate_by_time(start, stop)

    def _truncate_by_index(self, start, stop):
        """Private method for truncation using index values."""
        time_new = self.time[start:stop]
        counts_new = self.counts[start:stop]
        counts_err_new = self.counts_err[start:stop]
        gti = \
            cross_two_gtis(self.gti,
                           np.asarray([[self.time[start] - 0.5 * self.dt,
                                        time_new[-1] + 0.5 * self.dt]]))

        return Lightcurve(time_new, counts_new, err=counts_err_new, gti=gti,
                          dt=self.dt, skip_checks=True)

    def _truncate_by_time(self, start, stop):
        """Helper method for truncation using time values.

        Parameters
        ----------
        start : float
            start time for new light curve; all time bins before this time will be discarded

        stop : float
            stop time for new light curve; all time bins after this point will be discarded

        Returns
        -------
            new_lc : Lightcurve
                A new :class:`Lightcurve` object with the truncated time bins

        """

        if stop is not None:
            if start > stop:
                raise ValueError("start time must be less than stop time!")

        if not start == 0:
            start = self.time.searchsorted(start)

        if stop is not None:
            stop = self.time.searchsorted(stop)

        return self._truncate_by_index(start, stop)

    def split(self, min_gap, min_points=1):
        """
        For data with gaps, it can sometimes be useful to be able to split
        the light curve into separate, evenly sampled objects along those
        data gaps. This method allows to do this: it finds data gaps of a
        specified minimum size, and produces a list of new `Lightcurve`
        objects for each contiguous segment.

        Parameters
        ----------
        min_gap : float
            The length of a data gap, in the same units as the `time` attribute
            of the `Lightcurve` object. Any smaller gaps will be ignored, any
            larger gaps will be identified and used to split the light curve.

        min_points : int, default 1
            The minimum number of data points in each light curve. Light
            curves with fewer data points will be ignored.

        Returns
        -------
        lc_split : iterable of `Lightcurve` objects
            The list of all contiguous light curves

        Examples
        --------
        >>> time = np.array([1, 2, 3, 6, 7, 8, 11, 12, 13])
        >>> counts = np.random.rand(time.shape[0])
        >>> lc = Lightcurve(time, counts, dt=1)
        >>> split_lc = lc.split(1.5)

        """
        # calculate the difference between time bins
        tdiff = np.diff(self.time)
        # find all distances between time bins that are larger than `min_gap`
        gap_idx = np.where(tdiff >= min_gap)[0]

        # tolerance for the newly created GTIs: Note that this seems to work
        # with a tolerance of 2, but not if I substitute 10. I don't know why
        epsilon = np.min(tdiff) / 2.0

        # calculate new GTIs
        gti_start = np.hstack([self.time[0] - epsilon, self.time[gap_idx + 1] - epsilon])
        gti_stop = np.hstack([self.time[gap_idx] + epsilon, self.time[-1] + epsilon])

        gti = np.vstack([gti_start, gti_stop]).T
        if hasattr(self, 'gti') and self.gti is not None:
            gti = cross_two_gtis(self.gti, gti)
        self.gti = gti

        lc_split = self.split_by_gti(min_points=min_points)
        return lc_split

    def sort(self, reverse=False):
        """
        Sort a Lightcurve object by time.

        A Lightcurve can be sorted in either increasing or decreasing order
        using this method. The time array gets sorted and the counts array is
        changed accordingly.

        Parameters
        ----------
        reverse : boolean, default False
            If True then the object is sorted in reverse order.

        Examples
        --------
        >>> time = [2, 1, 3]
        >>> count = [200, 100, 300]
        >>> lc = Lightcurve(time, count, dt=1)
        >>> lc_new = lc.sort()
        >>> lc_new.time
        array([1, 2, 3])
        >>> lc_new.counts
        array([100, 200, 300])

        Returns
        -------
        lc_new: :class:`Lightcurve` object
            The :class:`Lightcurve` object with sorted time and counts
            arrays.
        """
        new_time, new_counts, new_counts_err = \
            zip(*sorted(zip(self.time, self.counts, self.counts_err),
                        reverse=reverse))
        new_time = np.asarray(new_time)
        new_counts = np.asarray(new_counts)
        new_counts_err = np.asarray(new_counts_err)

        new_lc = Lightcurve(new_time, new_counts, err=new_counts_err,
                            gti=self.gti, dt=self.dt, mjdref=self.mjdref,
                            skip_checks=True)

        return new_lc

    def sort_counts(self, reverse=False):
        """
        Sort a :class:`Lightcurve` object in accordance with its counts array.

        A :class:`Lightcurve` can be sorted in either increasing or decreasing order
        using this method. The counts array gets sorted and the time array is
        changed accordingly.

        Parameters
        ----------
        reverse : boolean, default ``False``
            If ``True`` then the object is sorted in reverse order.

        Returns
        -------
        lc_new: :class:`Lightcurve` object
            The :class:`Lightcurve` object with sorted ``time`` and ``counts``
            arrays.

        Examples
        --------
        >>> time = [1, 2, 3]
        >>> count = [200, 100, 300]
        >>> lc = Lightcurve(time, count, dt=1)
        >>> lc_new = lc.sort_counts()
        >>> lc_new.time
        array([2, 1, 3])
        >>> lc_new.counts
        array([100, 200, 300])
        """

        new_counts, new_time, new_counts_err = \
            zip(*sorted(zip(self.counts, self.time, self.counts_err),
                        reverse=reverse))

        new_lc = Lightcurve(new_time, new_counts, err=new_counts_err,
                            gti=self.gti, dt=self.dt, mjdref=self.mjdref,
                            skip_checks=True)

        return new_lc

    def estimate_chunk_length(self, min_total_counts=100, min_time_bins=100):
        """Estimate a reasonable segment length for chunk-by-chunk analysis.

        Choose a reasonable length for time segments, given a minimum number of total
        counts in the segment, and a minimum number of time bins in the segment.

        The user specifies a condition on the total counts in each segment and
        the minimum number of time bins.

        Other Parameters
        ----------------
        min_total_counts : int
            Minimum number of counts for each chunk
        min_time_bins : int
            Minimum number of time bins

        Returns
        -------
        chunk_length : float
            The length of the light curve chunks that satisfies the conditions

        Examples
        --------
        >>> import numpy as np
        >>> time = np.arange(150)
        >>> count = np.zeros_like(time) + 3
        >>> lc = Lightcurve(time, count, dt=1)
        >>> lc.estimate_chunk_length(min_total_counts=10, min_time_bins=3)
        4.0
        >>> lc.estimate_chunk_length(min_total_counts=10, min_time_bins=5)
        5.0
        >>> count[2:4] = 1
        >>> lc = Lightcurve(time, count, dt=1)
        >>> lc.estimate_chunk_length(min_total_counts=3, min_time_bins=1)
        4.0
        """

        rough_estimate = np.ceil(min_total_counts / self.meancounts) * self.dt

        chunk_length = np.max([rough_estimate, min_time_bins * self.dt])

        keep_searching = True
        while keep_searching:
            start_times, stop_times, results = \
                self.analyze_lc_chunks(chunk_length, np.sum)
            mincounts = np.min(results)
            if mincounts >= min_total_counts:
                keep_searching = False
            else:
                chunk_length *= np.ceil(min_total_counts / mincounts) * self.dt

        return chunk_length

    def analyze_lc_chunks(self, chunk_length, func, fraction_step=1, **kwargs):
        """Analyze segments of the light curve with any function.

        Parameters
        ----------
        chunk_length : float
            Length in seconds of the light curve segments
        func : function
            Function accepting a :class:`Lightcurve` object as single argument, plus
            possible additional keyword arguments, and returning a number or a
            tuple - e.g., ``(result, error)`` where both ``result`` and ``error`` are
            numbers.

        Other parameters
        ----------------
        fraction_step : float
            If the step is not a full ``chunk_length`` but less (e.g. a moving window),
            this indicates the ratio between step step and ``chunk_length`` (e.g.
            0.5 means that the window shifts of half ``chunk_length``)
        kwargs : keyword arguments
            These additional keyword arguments, if present, they will be passed
            to ``func``

        Returns
        -------
        start_times : array
            Lower time boundaries of all time segments.
        stop_times : array
            upper time boundaries of all segments.
        result : array of N elements
            The result of ``func`` for each segment of the light curve

        Examples
        --------
        >>> import numpy as np
        >>> time = np.arange(0, 10, 0.1)
        >>> counts = np.zeros_like(time) + 10
        >>> lc = Lightcurve(time, counts, dt=0.1)
        >>> # Define a function that calculates the mean
        >>> mean_func = lambda x: np.mean(x)
        >>> # Calculate the mean in segments of 5 seconds
        >>> start, stop, res = lc.analyze_lc_chunks(5, mean_func)
        >>> len(res) == 2
        True
        >>> np.all(res == 10)
        True
        """
        start, stop = bin_intervals_from_gtis(self.gti, chunk_length,
                                              self.time,
                                              fraction_step=fraction_step,
                                              dt=self.dt)
        start_times = self.time[start] - self.dt * 0.5

        # Remember that stop is one element above the last element, because
        # it's defined to be used in intervals start:stop
        stop_times = self.time[stop - 1] + self.dt * 1.5

        results = []
        for i, (st, sp) in enumerate(zip(start, stop)):
            lc_filt = self[st:sp]
            res = func(lc_filt, **kwargs)
            results.append(res)

        results = np.array(results)

        if len(results.shape) == 2:
            results = [results[:, i] for i in range(results.shape[1])]
        return start_times, stop_times, results

    def to_lightkurve(self):
        """
        Returns a `lightkurve.LightCurve` object.
        This feature requires `Lightkurve
        <https://docs.lightkurve.org/index.html/>`_ to be installed
        (e.g. ``pip install lightkurve``).  An `ImportError` will
        be raised if this package is not available.

        Returns
        -------
        lightcurve : `lightkurve.LightCurve`
            A lightkurve LightCurve object.
        """
        try:
            from lightkurve import LightCurve as lk
        except ImportError:
            raise ImportError("You need to install Lightkurve to use "
                              "the Lightcurve.to_lightkurve() method.")
        return lk(time=self.time, flux=self.counts, flux_err=self.counts_err)

    @staticmethod
    def from_lightkurve(lk, skip_checks=True):
        """
        Creates a new `Lightcurve` from a `lightkurve.LightCurve`.

        Parameters
        ----------
        lk : `lightkurve.LightCurve`
            A lightkurve LightCurve object
        skip_checks: bool
            If True, the user specifies that data are already sorted and contain no
            infinite or nan points. Use at your own risk.
        """
        return Lightcurve(time=lk.time, counts=lk.flux,
<<<<<<< HEAD
                          err=lk.flux_err, input_counts=False)
=======
                          err=lk.flux_err, input_counts=False, skip_checks=skip_checks)
>>>>>>> 86221203

    def plot(self, witherrors=False, labels=None, axis=None, title=None,
             marker='-', save=False, filename=None):
        """
        Plot the light curve using ``matplotlib``.

        Plot the light curve object on a graph ``self.time`` on x-axis and
        ``self.counts`` on y-axis with ``self.counts_err`` optionally
        as error bars.

        Parameters
        ----------
        witherrors: boolean, default False
            Whether to plot the Lightcurve with errorbars or not

        labels : iterable, default ``None``
            A list of tuple with ``xlabel`` and ``ylabel`` as strings.

        axis : list, tuple, string, default ``None``
            Parameter to set axis properties of the ``matplotlib`` figure. For example
            it can be a list like ``[xmin, xmax, ymin, ymax]`` or any other
            acceptable argument for the``matplotlib.pyplot.axis()`` method.

        title : str, default ``None``
            The title of the plot.

        marker : str, default '-'
            Line style and color of the plot. Line styles and colors are
            combined in a single format string, as in ``'bo'`` for blue
            circles. See ``matplotlib.pyplot.plot`` for more options.

        save : boolean, optional, default ``False``
            If ``True``, save the figure with specified filename.

        filename : str
            File name of the image to save. Depends on the boolean ``save``.
        """
        try:
            import matplotlib.pyplot as plt
        except ImportError:
            raise ImportError("Matplotlib required for plot()")

        fig = plt.figure()
        if witherrors:
            fig = plt.errorbar(self.time, self.counts, yerr=self.counts_err,
                               fmt=marker)
        else:
            fig = plt.plot(self.time, self.counts, marker)

        if labels is not None:
            try:
                plt.xlabel(labels[0])
                plt.ylabel(labels[1])
            except TypeError:
                utils.simon("``labels`` must be either a list or tuple with "
                            "x and y labels.")
                raise
            except IndexError:
                utils.simon("``labels`` must have two labels for x and y "
                            "axes.")
                # Not raising here because in case of len(labels)==1, only
                # x-axis will be labelled.

        if axis is not None:
            plt.axis(axis)

        if title is not None:
            plt.title(title)

        if save:
            if filename is None:
                plt.savefig('out.png')
            else:
                plt.savefig(filename)
        else:
            plt.show(block=False)

    def write(self, filename, format_='pickle', **kwargs):
        """
        Write a :class:`Lightcurve` object to file. Currently supported formats are

        * pickle (not recommended for long-term storage)
        * HDF5
        * ASCII

        Parameters
        ----------
        filename: str
            Path and file name for the output file.

        format\_: str
            Available options are 'pickle', 'hdf5', 'ascii'
        """
        _ = self.counts, self.counts_err, \
            self.countrate, self.countrate_err, \
            self.gti
        if format_ == 'ascii':
            io.write(np.array([self.time, self.counts, self.counts_err]).T,
                     filename, format_, fmt=["%s", "%s", "%s"])
        elif format_ == 'pickle':
            io.write(self, filename, format_)
        elif format_ == 'hdf5':
            io.write(self, filename, format_)
        else:
            utils.simon("Format not understood.")

    def read(self, filename, format_='pickle', default_err_dist='gauss'):
        """
        Read a :class:`Lightcurve` object from file. Currently supported formats are

        * pickle (not recommended for long-term storage)
        * HDF5
        * ASCII

        Parameters
        ----------
        filename: str
            Path and file name for the file to be read.

        format\_: str
            Available options are 'pickle', 'hdf5', 'ascii'

        Other parameters
        ----------------

        default_err_dist: str, default='gauss'
            Default error distribution if not specified in the file (e.g. for
            ASCII files). The default is 'gauss' just because it is likely
            that people using ASCII light curves will want to specify Gaussian
            error bars, if any.

        Returns
        --------
        lc : ``astropy.table`` or ``dict`` or :class:`Lightcurve` object
            * If ``format\_`` is ``ascii``: ``astropy.table`` is returned.
            * If ``format\_`` is ``hdf5``: dictionary with key-value pairs is returned.
            * If ``format\_`` is ``pickle``: :class:`Lightcurve` object is returned.
        """

        if format_ == 'ascii':
            data_raw = io.read(filename, format_,
                               names=['time', 'counts', 'counts_err'])

            data = {'time': np.array(data_raw['time']),
                    'counts': np.array(data_raw['counts']),
                    'counts_err': np.array(data_raw['counts_err'])}
            data['dt'] = np.median(np.diff(data['time']))
            data['gti'] = np.array([[data['time'][0] - data['dt'] / 0,
                                     data['time'][-1] + data['dt'] / 0]])
            # We use default_err_dist == 'gauss' just because people using
            # ASCII files will generally use Gaussian errors. This can be
            # changed from the command line.
            data['err_dist'] = default_err_dist
            data['mjdref'] = 0
        elif format_ == 'hdf5':
            data_raw = io.read(filename, format_)

            data = {'time': np.array(data_raw['_time']),
                    'counts': np.array(data_raw['_counts']),
                    'counts_err': np.array(data_raw['_counts_err'])}
            data['dt'] = data_raw['dt']
            data['gti'] = None
            if 'gti' in data_raw:
                data['gti'] = data_raw['gti']
            data['err_dist'] = data_raw['err_dist']
            data['mjdref'] = data_raw['mjdref']
        elif format_ == 'pickle':
            return io.read(filename, format_)
        else:
            utils.simon("Format not understood.")
            return None
        return Lightcurve(data['time'], data['counts'], err=data['counts_err'],
                          dt=data['dt'], skip_checks=True, gti=data['gti'],
                          err_dist=data['err_dist'],
                          mjdref=data['mjdref'])

    def split_by_gti(self, min_points=2):
        """
        Split the current :class:`Lightcurve` object into a list of :class:`Lightcurve` objects, one
        for each continuous GTI segment as defined in the ``gti`` attribute.

        Parameters
        ----------
        min_points : int, default 1
            The minimum number of data points in each light curve. Light
            curves with fewer data points will be ignored.

        Returns
        -------
        list_of_lcs : list
            A list of :class:`Lightcurve` objects, one for each GTI segment
        """
        list_of_lcs = []

        start_bins, stop_bins = gti_border_bins(self.gti, self.time, self.dt)
        for i in range(len(start_bins)):
            start = start_bins[i]
            stop = stop_bins[i]

            if np.isclose(stop - start, 1):
                logging.warning("Segment with a single time bin! Ignoring this segment!")
                continue
            if (stop - start) < min_points:
                continue

            # Note: GTIs are consistent with default in this case!
            new_lc = Lightcurve(self.time[start:stop], self.counts[start:stop],
                                err=self.counts_err[start:stop],
                                mjdref=self.mjdref, gti=[self.gti[i]],
                                dt=self.dt, err_dist=self.err_dist,
                                skip_checks=True)
            list_of_lcs.append(new_lc)

        return list_of_lcs

    def apply_gtis(self):
        """
        Apply GTIs to a light curve. Filters the ``time``, ``counts``,
        ``countrate``, ``counts_err`` and ``countrate_err`` arrays for all bins
        that fall into Good Time Intervals and recalculates mean countrate
        and the number of bins.
        """
        check_gtis(self.gti)

        good = self.mask

        # nota bene: We set the private properties, otherwise we'll get a
        # ValueError from changing the shape of the arrays.
        self._time = self.time[good]
        self._counts = self.counts[good]
        if self._counts_err is not None:
            self._counts_err = self._counts_err[good]
        self._countrate = None
        self._countrate_err = None
        self._mask = None

        self._meanrate = None
        self._meancounts = None
        self._n = None
        self.tseg = np.max(self.gti) - np.min(self.gti)
        self.tstart = self.time - 0.5 * self.dt<|MERGE_RESOLUTION|>--- conflicted
+++ resolved
@@ -12,17 +12,10 @@
 import stingray.io as io
 import stingray.utils as utils
 from stingray.exceptions import StingrayError
-<<<<<<< HEAD
 from stingray.gti import (bin_intervals_from_gtis, check_gtis, create_gti_mask,
                           cross_two_gtis, gti_border_bins, join_gtis)
 from stingray.utils import (assign_value_if_none, baseline_als,
                             poisson_symmetrical_errors, simon)
-=======
-from stingray.utils import simon, assign_value_if_none, baseline_als
-from stingray.utils import poisson_symmetrical_errors
-from stingray.gti import cross_two_gtis, join_gtis, gti_border_bins
-from stingray.gti import check_gtis, create_gti_mask, bin_intervals_from_gtis
->>>>>>> 86221203
 
 __all__ = ["Lightcurve"]
 
@@ -1416,11 +1409,7 @@
             infinite or nan points. Use at your own risk.
         """
         return Lightcurve(time=lk.time, counts=lk.flux,
-<<<<<<< HEAD
-                          err=lk.flux_err, input_counts=False)
-=======
                           err=lk.flux_err, input_counts=False, skip_checks=skip_checks)
->>>>>>> 86221203
 
     def plot(self, witherrors=False, labels=None, axis=None, title=None,
              marker='-', save=False, filename=None):
